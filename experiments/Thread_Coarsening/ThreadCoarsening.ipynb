{
 "cells": [
  {
   "cell_type": "code",
   "execution_count": 1,
   "metadata": {},
   "outputs": [],
   "source": [
    "# Part of the IR2Vec Project, under the Apache License v2.0 with LLVM\n",
    "# Exceptions. See the LICENSE file for license information.\n",
    "# SPDX-License-Identifier: Apache-2.0 WITH LLVM-exception\n",
    "#\n",
    "import pandas as pd\n",
    "import numpy as np\n",
    "import heapq\n",
    "import sys, re\n",
    "from sklearn.model_selection import KFold\n",
    "import os\n",
    "import xgboost as xgb\n",
    "from scipy.stats import gmean"
   ]
  },
  {
   "cell_type": "code",
   "execution_count": 2,
   "metadata": {},
   "outputs": [],
   "source": [
    "# Check the data"
   ]
  },
  {
   "cell_type": "code",
   "execution_count": 3,
   "metadata": {},
   "outputs": [],
   "source": [
    "assert (\n",
    "    os.path.exists(\"data/kernels_ir\")\n",
    "    and os.path.exists(\"data/pact-2014-oracles.csv\")\n",
    "    and os.path.exists(\"data/pact-2014-runtimes.csv\")\n",
    "), \"Dataset is not present. Please down load\""
   ]
  },
  {
   "cell_type": "code",
   "execution_count": 4,
   "metadata": {},
   "outputs": [],
   "source": [
    "assert os.path.exists(\"output/embeddings\"), \"Embeddings are not generated\""
   ]
  },
  {
   "cell_type": "markdown",
   "metadata": {},
   "source": [
    "# Read data from input file"
   ]
  },
  {
   "cell_type": "code",
   "execution_count": 5,
   "metadata": {},
   "outputs": [],
   "source": [
    "def readEmd_program(filename):\n",
    "    lines = [line.strip(\"\\n\\t\") for line in open(filename)]\n",
    "    entity = []\n",
    "    rep = []\n",
    "    targetLabel = []\n",
    "    flag = 0\n",
    "    for line in lines:\n",
    "        r = line.split(\"\\t\")\n",
    "        targetLabel.append(int(r[0]))\n",
    "        res = r[1:]\n",
    "        res_double = [float(val) for val in res]\n",
    "        rep.append(res_double)\n",
    "    return rep, targetLabel"
   ]
  },
  {
   "cell_type": "code",
   "execution_count": 6,
   "metadata": {},
   "outputs": [],
   "source": [
    "_FLAG_TO_DEVICE_NAME = {\n",
    "    \"Cypress\": \"AMD Radeon HD 5900\",\n",
    "    \"Tahiti\": \"AMD Tahiti 7970\",\n",
    "    \"Fermi\": \"NVIDIA GTX 480\",\n",
    "    \"Kepler\": \"NVIDIA Tesla K20c\",\n",
    "}\n",
    "\n",
    "device_list = [\"Cypress\", \"Tahiti\", \"Fermi\", \"Kepler\"]\n",
    "\n",
    "oracle_file = os.path.join(\"./data/pact-2014-oracles.csv\")\n",
    "oracles = pd.read_csv(oracle_file)\n",
    "\n",
    "runtimes_file = os.path.join(\"./data/pact-2014-runtimes.csv\")\n",
    "df = pd.read_csv(runtimes_file)"
   ]
  },
  {
   "cell_type": "markdown",
   "metadata": {},
   "source": [
    "# Results from other works\n",
    "\n",
    "The accuracies and speedups are taken from the results quoted by NCC in their work for the purpose of comparison. For detailed analysis (discussed later), we run these models and the obtained results are stored as pickle files in ./data/prior_art_results. "
   ]
  },
  {
   "cell_type": "code",
   "execution_count": 7,
   "metadata": {},
   "outputs": [],
   "source": [
    "magni_sp_vals = [1.21, 1.01, 0.86, 0.94]\n",
    "magni_sp_mean = [1.005]\n",
    "deeptune_sp_vals = [1.10, 1.05, 1.10, 0.99]\n",
    "deeptune_sp_mean = [1.06]\n",
    "deeptuneTL_sp_vals = [1.17, 1.23, 1.14, 0.93]\n",
    "deeptuneTL_sp_mean = [1.1175]\n",
    "ncc_sp_vals = [1.29, 1.07, 0.97, 1.01]\n",
    "ncc_sp_mean = [1.086]"
   ]
  },
  {
   "cell_type": "code",
   "execution_count": 8,
   "metadata": {},
   "outputs": [],
   "source": [
    "cfs = np.array([1, 2, 4, 8, 16, 32])\n",
    "kernel_freq = df[\"kernel\"].value_counts().sort_index().reset_index()"
   ]
  },
  {
   "cell_type": "markdown",
   "metadata": {},
   "source": [
    "# Classification Model"
   ]
  },
  {
   "cell_type": "code",
   "execution_count": 9,
   "metadata": {},
   "outputs": [],
   "source": [
    "def find_runtime(df, kernel, cf, platform):\n",
    "    filter1 = df[\"kernel\"] == kernel\n",
    "    filter2 = df[\"cf\"] == cf\n",
    "    return df.where(filter1 & filter2)[\"runtime_\" + platform].dropna()\n",
    "\n",
    "\n",
    "def evaluate(max_depth, learning_rate, n_estimators):\n",
    "    inferencetime = []\n",
    "    raw_embeddings_pd = pd.DataFrame(raw_embeddings, columns=range(1, 301))\n",
    "    efileNum = pd.DataFrame(fileIndex)\n",
    "    embeddings = pd.concat([efileNum, raw_embeddings_pd], axis=1)\n",
    "\n",
    "    llfiles = pd.read_csv(\"./data/all.txt\", sep=\"\\s+\")\n",
    "    fileNum = llfiles[\"FileNum\"]\n",
    "    filesname = llfiles[\"ProgramName\"]\n",
    "\n",
    "    oracles[\"kernel_path\"] = str(\"./\") + oracles[\"kernel\"] + str(\".ll\")\n",
    "\n",
    "    df[\"kernel_path\"] = str(\"./\") + df[\"kernel\"] + str(\".ll\")\n",
    "\n",
    "    resultant_data = pd.DataFrame()\n",
    "    for i, platform in enumerate(device_list):\n",
    "        embeddingsData_tmp = embeddings\n",
    "        embeddingsData_tmp = embeddingsData_tmp.merge(\n",
    "            llfiles, left_on=0, right_on=\"FileNum\"\n",
    "        )\n",
    "        embeddingsData_tmp = pd.merge(\n",
    "            embeddingsData_tmp, oracles, left_on=\"ProgramName\", right_on=\"kernel_path\"\n",
    "        )\n",
    "        embeddingsData_tmp[\"cf\"] = embeddingsData_tmp[\"cf_\" + platform]\n",
    "        embeddingsData_tmp[\"device\"] = i + 1\n",
    "        resultant_data = pd.concat([resultant_data, embeddingsData_tmp])\n",
    "\n",
    "    resultant_data = pd.get_dummies(resultant_data, columns=[\"device\"])\n",
    "    resultant_data.reset_index(inplace=True)\n",
    "\n",
    "    targetLabel = np.array(resultant_data[\"cf\"])\n",
    "    data = resultant_data\n",
    "    data = data.drop(\n",
    "        columns=[\n",
    "            \"index\",\n",
    "            0,\n",
    "            \"FileNum\",\n",
    "            \"ProgramName\",\n",
    "            \"kernel\",\n",
    "            \"cf_Fermi\",\n",
    "            \"runtime_Fermi\",\n",
    "            \"cf_Kepler\",\n",
    "            \"runtime_Kepler\",\n",
    "            \"cf_Cypress\",\n",
    "            \"runtime_Cypress\",\n",
    "            \"cf_Tahiti\",\n",
    "            \"runtime_Tahiti\",\n",
    "            \"kernel_path\",\n",
    "            \"cf\",\n",
    "        ]\n",
    "    )\n",
    "\n",
    "    embeddings = (data - data.min()) / (data.max() - data.min())\n",
    "    embeddings = np.array(embeddings)\n",
    "\n",
    "    data = []\n",
    "    kf = KFold(n_splits=len(targetLabel), shuffle=False)\n",
    "    for j, (train_index, test_index) in enumerate(kf.split(targetLabel)):\n",
    "        kernel = sorted(set(df[\"kernel\"]))[test_index[0] % 17]\n",
    "        gbc = xgb.XGBClassifier(\n",
    "            max_depth=max_depth,\n",
    "            learning_rate=learning_rate,\n",
    "            n_estimators=n_estimators,\n",
    "            n_jobs=10,\n",
    "        )\n",
    "        gbc.fit(embeddings[train_index], targetLabel[train_index])\n",
    "        prediction = gbc.predict(embeddings[test_index])[0]\n",
    "\n",
    "        if embeddings[test_index, 300] == 1:\n",
    "            platform = device_list[0]\n",
    "        elif embeddings[test_index, 301] == 1:\n",
    "            platform = device_list[1]\n",
    "        elif embeddings[test_index, 302] == 1:\n",
    "            platform = device_list[2]\n",
    "        elif embeddings[test_index, 303] == 1:\n",
    "            platform = device_list[3]\n",
    "\n",
    "        oracle_runtimes = np.array([float(x) for x in oracles[\"runtime_\" + platform]])\n",
    "        prediction = min(\n",
    "            prediction, 2 ** (kernel_freq[\"kernel\"][test_index[0] % 17] - 1)\n",
    "        )\n",
    "        oracle = targetLabel[test_index[0]]\n",
    "\n",
    "        rt_baseline = float(find_runtime(df, kernel, 1, platform))\n",
    "        rt_pred = float(find_runtime(df, kernel, prediction, platform))\n",
    "        rt_oracle = float(oracle_runtimes[test_index[0] % 17])\n",
    "        data.append(\n",
    "            {\n",
    "                \"Model\": \"IR2vec\",\n",
    "                \"Platform\": _FLAG_TO_DEVICE_NAME[platform],\n",
    "                \"Kernel\": kernel,\n",
    "                \"Oracle-CF\": oracle,\n",
    "                \"Predicted-CF\": prediction,\n",
    "                \"Speedup\": rt_baseline / rt_pred,\n",
    "                \"Oracle\": rt_oracle / rt_pred,\n",
    "                \"OracleSpeedUp\": rt_baseline / rt_oracle,\n",
    "            }\n",
    "        )\n",
    "    ir2vec = pd.DataFrame(\n",
    "        data,\n",
    "        columns=[\n",
    "            \"Model\",\n",
    "            \"Platform\",\n",
    "            \"Kernel\",\n",
    "            \"Oracle-CF\",\n",
    "            \"Predicted-CF\",\n",
    "            \"Speedup\",\n",
    "            \"Oracle\",\n",
    "            \"OracleSpeedUp\",\n",
    "        ],\n",
    "    )\n",
    "\n",
    "    print(\"\\nSpeedup Matrix: IR2Vec Vs. others\\n\")\n",
    "    ir2vec_sp_vals = ir2vec.groupby([\"Platform\"])[\"Speedup\"].mean().values\n",
    "    ir2vec_sp_mean = ir2vec_sp_vals.mean()\n",
    "    sp_df = pd.DataFrame(\n",
    "        {\n",
    "            \"Magni et al.\": magni_sp_vals + magni_sp_mean,\n",
    "            \"DeepTune\": deeptune_sp_vals + deeptune_sp_mean,\n",
    "            \"DeepTune-TL\": deeptuneTL_sp_vals + deeptuneTL_sp_mean,\n",
    "            \"NCC\": ncc_sp_vals + ncc_sp_mean,\n",
    "            \"IR2Vec\": list(ir2vec_sp_vals) + [ir2vec_sp_mean],\n",
    "        },\n",
    "        index=[\n",
    "            \"AMD Radeon HD 5900\",\n",
    "            \"AMD Tahiti 7970\",\n",
    "            \"NVIDIA GTX 480\",\n",
    "            \"NVIDIA Tesla K20c\",\n",
    "            \"Average\",\n",
    "        ],\n",
    "    )\n",
    "    print(sp_df)\n",
    "    return ir2vec"
   ]
  },
  {
   "cell_type": "markdown",
   "metadata": {},
   "source": [
    "# IR2Vec Symbolic Vs. Others"
   ]
  },
  {
   "cell_type": "code",
   "execution_count": null,
   "metadata": {
    "scrolled": true
   },
   "outputs": [
    {
     "name": "stdout",
     "output_type": "stream",
     "text": [
      "\n",
      "Speedup Matrix: IR2Vec Vs. others\n",
      "\n",
      "                    Magni et al.  DeepTune  DeepTune-TL    NCC    IR2Vec\n",
      "AMD Radeon HD 5900         1.210      1.10       1.1700  1.290  1.264561\n",
      "AMD Tahiti 7970            1.010      1.05       1.2300  1.070  1.280941\n",
      "NVIDIA GTX 480             0.860      1.10       1.1400  0.970  1.256149\n",
      "NVIDIA Tesla K20c          0.940      0.99       0.9300  1.010  1.153211\n",
      "Average                    1.005      1.06       1.1175  1.086  1.238715\n"
     ]
    }
   ],
   "source": [
    "raw_embeddings, fileIndex = readEmd_program(\n",
<<<<<<< HEAD
    "    \"./output/embeddings/Thread_Coarsening_Symbolic_llvm19.txt\"\n",
=======
    "    \"./output/embeddings/Thread_Coarsening_Symbolic_llvm18.txt\"\n",
>>>>>>> ca97bb26
    ")\n",
    "ir2vec_sym = evaluate(max_depth=1, learning_rate=0.05, n_estimators=140)"
   ]
  },
  {
   "cell_type": "raw",
   "metadata": {},
   "source": [
    "# Expected Results\n",
    "Speedup Matrix: IR2Vec Vs. others\n",
    "\n",
    "                    Magni et al.  DeepTune  DeepTune-TL    NCC    IR2Vec\n",
    "AMD Radeon HD 5900         1.210      1.10       1.1700  1.290  1.240354\n",
    "AMD Tahiti 7970            1.010      1.05       1.2300  1.070  1.280314\n",
    "NVIDIA GTX 480             0.860      1.10       1.1400  0.970  1.229201\n",
    "NVIDIA Tesla K20c          0.940      0.99       0.9300  1.010  1.153582\n",
    "Average                    1.005      1.06       1.1175  1.086  1.225863"
   ]
  },
  {
   "cell_type": "markdown",
   "metadata": {},
   "source": [
    "# IR2Vec Flow-Aware Vs. Others"
   ]
  },
  {
   "cell_type": "code",
   "execution_count": null,
   "metadata": {},
   "outputs": [
    {
     "name": "stdout",
     "output_type": "stream",
     "text": [
      "\n",
      "Speedup Matrix: IR2Vec Vs. others\n",
      "\n",
      "                    Magni et al.  DeepTune  DeepTune-TL    NCC    IR2Vec\n",
      "AMD Radeon HD 5900         1.210      1.10       1.1700  1.290  1.263738\n",
      "AMD Tahiti 7970            1.010      1.05       1.2300  1.070  1.294627\n",
      "NVIDIA GTX 480             0.860      1.10       1.1400  0.970  1.256149\n",
      "NVIDIA Tesla K20c          0.940      0.99       0.9300  1.010  1.147827\n",
      "Average                    1.005      1.06       1.1175  1.086  1.240585\n"
     ]
    }
   ],
   "source": [
    "raw_embeddings, fileIndex = readEmd_program(\n",
<<<<<<< HEAD
    "    \"./output/embeddings/Thread_Coarsening_FlowAware_llvm19.txt\"\n",
=======
    "    \"./output/embeddings/Thread_Coarsening_FlowAware_llvm18.txt\"\n",
>>>>>>> ca97bb26
    ")\n",
    "ir2vec_fa = evaluate(max_depth=1, learning_rate=0.05, n_estimators=140)"
   ]
  },
  {
   "cell_type": "raw",
   "metadata": {},
   "source": [
    "# Expected Results\n",
    "Speedup Matrix: IR2Vec Vs. others\n",
    "\n",
    "                    Magni et al.  DeepTune  DeepTune-TL    NCC    IR2Vec\n",
    "AMD Radeon HD 5900         1.210      1.10       1.1700  1.290  1.240354\n",
    "AMD Tahiti 7970            1.010      1.05       1.2300  1.070  1.301152\n",
    "NVIDIA GTX 480             0.860      1.10       1.1400  0.970  1.256957\n",
    "NVIDIA Tesla K20c          0.940      0.99       0.9300  1.010  1.155468\n",
    "Average                    1.005      1.06       1.1175  1.086  1.238483\n"
   ]
  },
  {
   "cell_type": "code",
   "execution_count": 12,
   "metadata": {},
   "outputs": [],
   "source": [
    "# oracle = ir2vec_fa.copy()\n",
    "# oracle[\"Model\"] = \"Oracle\"\n",
    "# oracle[\"Speedup\"] = oracle[\"OracleSpeedUp\"]\n",
    "# oracle[\"Predicted-CF\"] = oracle[\"Oracle-CF\"]\n",
    "# oracle.drop(columns=['OracleSpeedUp'],inplace=True)"
   ]
  },
  {
   "cell_type": "markdown",
   "metadata": {},
   "source": [
    "# Other related observations\n",
    "For the comparison, we use the results obtained on training the earlier works  "
   ]
  },
  {
   "cell_type": "code",
   "execution_count": 13,
   "metadata": {},
   "outputs": [],
   "source": [
    "magni_res = pd.read_pickle(\"data/prior_art_results/magni_tf.results\")\n",
    "deeptune_res = pd.read_pickle(\"data/prior_art_results/deeptune_tf.results\")\n",
    "deeptune_tl_res = pd.read_pickle(\"data/prior_art_results/deeptune_tl_tf.results\")\n",
    "ncc_res = pd.read_pickle(\"data/prior_art_results/ncc_fix_tf.results\")"
   ]
  },
  {
   "cell_type": "markdown",
   "metadata": {},
   "source": [
    "## Speedup comparison"
   ]
  },
  {
   "cell_type": "code",
   "execution_count": 14,
   "metadata": {},
   "outputs": [
    {
     "name": "stdout",
     "output_type": "stream",
     "text": [
      "Geometric mean of Magni et al. 0.86x\n",
      "Geometric mean of DeepTune 1.00x\n",
      "Geometric mean of Inst2Vec 1.04x\n",
      "Geometric mean of IR2Vec Symbolic 1.18x\n",
      "Geometric mean of IR2Vec Flow-Aware 1.19x\n"
     ]
    }
   ],
   "source": [
    "magni_geomean = gmean(magni_res[\"Speedup\"].values)\n",
    "deeptune_geomean = gmean(deeptune_res[\"Speedup\"].values)\n",
    "deeptune_tl_geomean = gmean(deeptune_tl_res[\"Speedup\"].values)\n",
    "ncc_geomean = gmean(ncc_res[\"Speedup\"].values)\n",
    "ir2vec_sym_geomean = gmean(ir2vec_sym[\"Speedup\"].values)\n",
    "ir2vec_fa_geomean = gmean(ir2vec_fa[\"Speedup\"].values)\n",
    "\n",
    "\n",
    "print(f\"Geometric mean of Magni et al. {magni_geomean:.2f}x\")\n",
    "print(f\"Geometric mean of DeepTune {deeptune_geomean:.2f}x\")\n",
    "print(f\"Geometric mean of Inst2Vec {ncc_geomean:.2f}x\")\n",
    "print(f\"Geometric mean of IR2Vec Symbolic {ir2vec_sym_geomean:.2f}x\")\n",
    "print(f\"Geometric mean of IR2Vec Flow-Aware {ir2vec_fa_geomean:.2f}x\")"
   ]
  },
  {
   "cell_type": "code",
   "execution_count": 15,
   "metadata": {},
   "outputs": [],
   "source": [
    "def calcSpeedup(platform):\n",
    "    magni_geomean = gmean(\n",
    "        magni_res[magni_res[\"Platform\"] == platform][\"Speedup\"].values\n",
    "    )\n",
    "    deeptune_geomean = gmean(\n",
    "        deeptune_res[deeptune_res[\"Platform\"] == platform][\"Speedup\"].values\n",
    "    )\n",
    "    deeptune_tl_geomean = gmean(\n",
    "        deeptune_tl_res[deeptune_tl_res[\"Platform\"] == platform][\"Speedup\"].values\n",
    "    )\n",
    "    ncc_geomean = gmean(ncc_res[ncc_res[\"Platform\"] == platform][\"Speedup\"].values)\n",
    "    ir2vec_sym_geomean = gmean(\n",
    "        ir2vec_sym[ir2vec_sym[\"Platform\"] == platform][\"Speedup\"].values\n",
    "    )\n",
    "    ir2vec_fa_geomean = gmean(\n",
    "        ir2vec_fa[ir2vec_fa[\"Platform\"] == platform][\"Speedup\"].values\n",
    "    )\n",
    "\n",
    "    print(f\"Geometric mean of Magni et al. {magni_geomean:.2f}x\")\n",
    "    print(f\"Geometric mean of DeepTune {deeptune_geomean:.2f}x\")\n",
    "    print(f\"Geometric mean of DeepTune-TL {deeptune_tl_geomean:.2f}x\")\n",
    "    print(f\"Geometric mean of Inst2Vec {ncc_geomean:.2f}x\")\n",
    "    print(f\"Geometric mean of IR2Vec Symbolic {ir2vec_sym_geomean:.3f}x\")\n",
    "    print(f\"Geometric mean of IR2Vec Flow-Aware {ir2vec_fa_geomean:.3f}x\")\n",
    "\n",
    "    return (\n",
    "        round(magni_geomean, 2),\n",
    "        round(deeptune_geomean, 2),\n",
    "        round(deeptune_tl_geomean, 2),\n",
    "        round(ncc_geomean, 2),\n",
    "        round(ir2vec_sym_geomean, 3),\n",
    "        round(ir2vec_fa_geomean, 3),\n",
    "    )"
   ]
  },
  {
   "cell_type": "code",
   "execution_count": 16,
   "metadata": {
    "scrolled": true
   },
   "outputs": [
    {
     "name": "stdout",
     "output_type": "stream",
     "text": [
      "Geometric mean of Magni et al. 0.94x\n",
      "Geometric mean of DeepTune 1.14x\n",
      "Geometric mean of DeepTune-TL 1.14x\n",
      "Geometric mean of Inst2Vec 1.15x\n",
      "Geometric mean of IR2Vec Symbolic 1.225x\n",
      "Geometric mean of IR2Vec Flow-Aware 1.224x\n"
     ]
    }
   ],
   "source": [
    "rad_magni, rad_dt, rad_dtTL, rad_ncc, rad_ir2vSym, rad_ir2vFA = calcSpeedup(\n",
    "    \"AMD Radeon HD 5900\"\n",
    ")"
   ]
  },
  {
   "cell_type": "code",
   "execution_count": 17,
   "metadata": {
    "scrolled": true
   },
   "outputs": [
    {
     "name": "stdout",
     "output_type": "stream",
     "text": [
      "Geometric mean of Magni et al. 0.98x\n",
      "Geometric mean of DeepTune 0.95x\n",
      "Geometric mean of DeepTune-TL 0.90x\n",
      "Geometric mean of Inst2Vec 1.04x\n",
      "Geometric mean of IR2Vec Symbolic 1.205x\n",
      "Geometric mean of IR2Vec Flow-Aware 1.220x\n"
     ]
    }
   ],
   "source": [
    "tah_magni, tah_dt, tah_dtTL, tah_ncc, tah_ir2vSym, tah_ir2vFA = calcSpeedup(\n",
    "    \"AMD Tahiti 7970\"\n",
    ")"
   ]
  },
  {
   "cell_type": "code",
   "execution_count": 18,
   "metadata": {},
   "outputs": [
    {
     "name": "stdout",
     "output_type": "stream",
     "text": [
      "Geometric mean of Magni et al. 0.81x\n",
      "Geometric mean of DeepTune 0.94x\n",
      "Geometric mean of DeepTune-TL 0.99x\n",
      "Geometric mean of Inst2Vec 0.95x\n",
      "Geometric mean of IR2Vec Symbolic 1.176x\n",
      "Geometric mean of IR2Vec Flow-Aware 1.176x\n"
     ]
    }
   ],
   "source": [
    "gtx_magni, gtx_dt, gtx_dtTL, gtx_ncc, gtx_ir2vSym, gtx_ir2vFA = calcSpeedup(\n",
    "    \"NVIDIA GTX 480\"\n",
    ")"
   ]
  },
  {
   "cell_type": "code",
   "execution_count": 19,
   "metadata": {},
   "outputs": [
    {
     "name": "stdout",
     "output_type": "stream",
     "text": [
      "Geometric mean of Magni et al. 0.74x\n",
      "Geometric mean of DeepTune 0.98x\n",
      "Geometric mean of DeepTune-TL 1.01x\n",
      "Geometric mean of Inst2Vec 1.01x\n",
      "Geometric mean of IR2Vec Symbolic 1.129x\n",
      "Geometric mean of IR2Vec Flow-Aware 1.123x\n"
     ]
    }
   ],
   "source": [
    "tes_magni, tes_dt, tes_dtTL, tes_ncc, tes_ir2vSym, tes_ir2vFA = calcSpeedup(\n",
    "    \"NVIDIA Tesla K20c\"\n",
    ")"
   ]
  },
  {
   "cell_type": "markdown",
   "metadata": {},
   "source": [
    "# Percentage of increase in speedup by IR2Vec Flow-Aware encodings over others"
   ]
  },
  {
   "cell_type": "code",
   "execution_count": 20,
   "metadata": {},
   "outputs": [
    {
     "name": "stdout",
     "output_type": "stream",
     "text": [
      "AMD Radeon HD 5900\n",
      " % Increase in SpeedUp over Magni et al -  30.21\n",
      " % Increase in SpeedUp over DeepTune -  7.37\n",
      " % Increase in SpeedUp over DeepTune_TL -  7.37\n",
      " % Increase in SpeedUp over Inst2Vec -  6.43\n",
      " % Increase in SpeedUp over IR2Vec Symbolic -  0.08\n",
      "\n",
      "AMD Tahiti 7970\n",
      " % Increase in SpeedUp over Magni et al -  24.49\n",
      " % Increase in SpeedUp over DeepTune -  28.42\n",
      " % Increase in SpeedUp over DeepTune_TL -  35.56\n",
      " % Increase in SpeedUp over Inst2Vec -  17.31\n",
      " % Increase in SpeedUp over IR2Vec Symbolic -  1.24\n",
      "\n",
      "NVIDIA GTX 480\n",
      " % Increase in SpeedUp over Magni et al -  45.19\n",
      " % Increase in SpeedUp over DeepTune -  25.11\n",
      " % Increase in SpeedUp over DeepTune_TL -  18.79\n",
      " % Increase in SpeedUp over Inst2Vec -  23.79\n",
      " % Increase in SpeedUp over IR2Vec Symbolic -  0.0\n",
      "\n",
      "NVIDIA Tesla K20c\n",
      " % Increase in SpeedUp over Magni et al -  51.76\n",
      " % Increase in SpeedUp over DeepTune -  14.59\n",
      " % Increase in SpeedUp over DeepTune_TL -  11.19\n",
      " % Increase in SpeedUp over Inst2Vec -  11.19\n",
      " % Increase in SpeedUp over IR2Vec Symbolic -  0.53\n"
     ]
    }
   ],
   "source": [
    "def percentage(value1, value2):\n",
    "    return round((np.abs(value2 - value1) / value2) * 100, 2)\n",
    "\n",
    "\n",
    "# AMD Radeon HD 5900\n",
    "print(\"AMD Radeon HD 5900\")\n",
    "print(\" % Increase in SpeedUp over Magni et al - \", percentage(rad_ir2vFA, rad_magni))\n",
    "print(\" % Increase in SpeedUp over DeepTune - \", percentage(rad_ir2vFA, rad_dt))\n",
    "print(\" % Increase in SpeedUp over DeepTune_TL - \", percentage(rad_ir2vFA, rad_dtTL))\n",
    "print(\" % Increase in SpeedUp over Inst2Vec - \", percentage(rad_ir2vFA, rad_ncc))\n",
    "print(\n",
    "    \" % Increase in SpeedUp over IR2Vec Symbolic - \",\n",
    "    percentage(rad_ir2vFA, rad_ir2vSym),\n",
    ")\n",
    "\n",
    "print(\"\\nAMD Tahiti 7970\")\n",
    "print(\" % Increase in SpeedUp over Magni et al - \", percentage(tah_ir2vFA, tah_magni))\n",
    "print(\" % Increase in SpeedUp over DeepTune - \", percentage(tah_ir2vFA, tah_dt))\n",
    "print(\" % Increase in SpeedUp over DeepTune_TL - \", percentage(tah_ir2vFA, tah_dtTL))\n",
    "print(\" % Increase in SpeedUp over Inst2Vec - \", percentage(tah_ir2vFA, tah_ncc))\n",
    "print(\n",
    "    \" % Increase in SpeedUp over IR2Vec Symbolic - \",\n",
    "    percentage(tah_ir2vFA, tah_ir2vSym),\n",
    ")\n",
    "\n",
    "print(\"\\nNVIDIA GTX 480\")\n",
    "print(\" % Increase in SpeedUp over Magni et al - \", percentage(gtx_ir2vFA, gtx_magni))\n",
    "print(\" % Increase in SpeedUp over DeepTune - \", percentage(gtx_ir2vFA, gtx_dt))\n",
    "print(\" % Increase in SpeedUp over DeepTune_TL - \", percentage(gtx_ir2vFA, gtx_dtTL))\n",
    "print(\" % Increase in SpeedUp over Inst2Vec - \", percentage(gtx_ir2vFA, gtx_ncc))\n",
    "print(\n",
    "    \" % Increase in SpeedUp over IR2Vec Symbolic - \",\n",
    "    percentage(gtx_ir2vFA, gtx_ir2vSym),\n",
    ")\n",
    "\n",
    "print(\"\\nNVIDIA Tesla K20c\")\n",
    "print(\" % Increase in SpeedUp over Magni et al - \", percentage(tes_ir2vFA, tes_magni))\n",
    "print(\" % Increase in SpeedUp over DeepTune - \", percentage(tes_ir2vFA, tes_dt))\n",
    "print(\" % Increase in SpeedUp over DeepTune_TL - \", percentage(tes_ir2vFA, tes_dtTL))\n",
    "print(\" % Increase in SpeedUp over Inst2Vec - \", percentage(tes_ir2vFA, tes_ncc))\n",
    "print(\n",
    "    \" % Increase in SpeedUp over IR2Vec Symbolic - \",\n",
    "    percentage(tes_ir2vFA, tes_ir2vSym),\n",
    ")"
   ]
  }
 ],
 "metadata": {
  "kernelspec": {
   "display_name": "Python 3 (ipykernel)",
   "language": "python",
   "name": "python3"
  },
  "language_info": {
   "codemirror_mode": {
    "name": "ipython",
    "version": 3
   },
   "file_extension": ".py",
   "mimetype": "text/x-python",
   "name": "python",
   "nbconvert_exporter": "python",
   "pygments_lexer": "ipython3",
   "version": "3.6.7"
  }
 },
 "nbformat": 4,
 "nbformat_minor": 2
}<|MERGE_RESOLUTION|>--- conflicted
+++ resolved
@@ -322,11 +322,9 @@
    ],
    "source": [
     "raw_embeddings, fileIndex = readEmd_program(\n",
-<<<<<<< HEAD
+
     "    \"./output/embeddings/Thread_Coarsening_Symbolic_llvm19.txt\"\n",
-=======
-    "    \"./output/embeddings/Thread_Coarsening_Symbolic_llvm18.txt\"\n",
->>>>>>> ca97bb26
+
     ")\n",
     "ir2vec_sym = evaluate(max_depth=1, learning_rate=0.05, n_estimators=140)"
    ]
@@ -376,11 +374,9 @@
    ],
    "source": [
     "raw_embeddings, fileIndex = readEmd_program(\n",
-<<<<<<< HEAD
+
     "    \"./output/embeddings/Thread_Coarsening_FlowAware_llvm19.txt\"\n",
-=======
-    "    \"./output/embeddings/Thread_Coarsening_FlowAware_llvm18.txt\"\n",
->>>>>>> ca97bb26
+
     ")\n",
     "ir2vec_fa = evaluate(max_depth=1, learning_rate=0.05, n_estimators=140)"
    ]
