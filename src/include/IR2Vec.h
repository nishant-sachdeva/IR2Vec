// Copyright (c) 2021, S. VenkataKeerthy, Rohit Aggarwal
// Department of Computer Science and Engineering, IIT Hyderabad
//
// This software is available under the BSD 4-Clause License. Please see LICENSE
// file in the top-level directory for more details.
//
#ifndef __IR2Vec__
#define __IR2Vec__

#include "llvm/ADT/MapVector.h"
#include "llvm/IR/Module.h"
#include <string>

namespace IR2Vec {

#define DIM 300
using Vector = llvm::SmallVector<double, DIM>;

enum IR2VecMode { FlowAware, Symbolic };

class Embeddings {
  int generateEncodings(llvm::Module &M, IR2VecMode mode, std::string vocab,
                        char level = '\0', std::string funcName = "",
                        std::ostream *o = nullptr, int cls = -1, float WO = 1,
                        float WA = 0.2, float WT = 0.5);

  llvm::SmallMapVector<const llvm::Instruction *, Vector, 128> instVecMap;
  llvm::SmallMapVector<const llvm::Function *, Vector, 16> funcVecMap;
  Vector pgmVector;

public:
  Embeddings() = default;
  Embeddings(llvm::Module &M, IR2VecMode mode, std::string vocab,
             std::string funcName = "", float WO = 1, float WA = 0.2,
             float WT = 0.5) {
    generateEncodings(M, mode, vocab, '\0', funcName, nullptr, -1, WO, WA, WT);
  }

<<<<<<< HEAD
    // Use this constructor if the representations ought to be written to a
    // file. Analogous to the command line options that are being used in IR2Vec
    // binary.
    Embeddings(llvm::Module &M, IR2VecMode mode, std::string vocab, char level,
               std::ostream *o, std::string funcName = "", float WO = 1,
               float WA = 0.2, float WT = 0.5) {
        generateEncodings(M, mode, vocab, level, funcName, o, -1, WO, WA, WT);
    }
=======
  // Use this constructor if the representations ought to be written to a
  // file. Analogous to the command line options that are being used in IR2Vec
  // binary.
  Embeddings(llvm::Module &M, IR2VecMode mode, std::string vocab, char level,
             std::ostream *o, std::string funcName = "", float WO = 1,
             float WA = 0.2, float WT = 0.5) {
    generateEncodings(M, mode, vocab, level, funcName, o, -1, WO, WA, WT);
  }
>>>>>>> a7d45635

  // Returns a map containing instructions and the corresponding vector
  // representations for a given module corresponding to the IR2VecMode and
  // other configurations that is set in constructor
  llvm::SmallMapVector<const llvm::Instruction *, Vector, 128> &
  getInstVecMap() {
    return instVecMap;
  }

  // Returns a map containing functions and the corresponding vector
  // representations for a given module corresponding to the IR2VecMode and
  // other configurations that is set in constructor
  llvm::SmallMapVector<const llvm::Function *, Vector, 16> &
  getFunctionVecMap() {
    return funcVecMap;
  }

  // Returns the program vector for a module corresponding to the IR2VecMode
  // and other configurations that is set in constructor
  Vector &getProgramVector() { return pgmVector; }
};

} // namespace IR2Vec
#endif<|MERGE_RESOLUTION|>--- conflicted
+++ resolved
@@ -36,16 +36,6 @@
     generateEncodings(M, mode, vocab, '\0', funcName, nullptr, -1, WO, WA, WT);
   }
 
-<<<<<<< HEAD
-    // Use this constructor if the representations ought to be written to a
-    // file. Analogous to the command line options that are being used in IR2Vec
-    // binary.
-    Embeddings(llvm::Module &M, IR2VecMode mode, std::string vocab, char level,
-               std::ostream *o, std::string funcName = "", float WO = 1,
-               float WA = 0.2, float WT = 0.5) {
-        generateEncodings(M, mode, vocab, level, funcName, o, -1, WO, WA, WT);
-    }
-=======
   // Use this constructor if the representations ought to be written to a
   // file. Analogous to the command line options that are being used in IR2Vec
   // binary.
@@ -54,7 +44,6 @@
              float WA = 0.2, float WT = 0.5) {
     generateEncodings(M, mode, vocab, level, funcName, o, -1, WO, WA, WT);
   }
->>>>>>> a7d45635
 
   // Returns a map containing instructions and the corresponding vector
   // representations for a given module corresponding to the IR2VecMode and
