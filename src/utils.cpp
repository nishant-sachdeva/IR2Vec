// Copyright (c) 2021, S. VenkataKeerthy, Rohit Aggarwal
// Department of Computer Science and Engineering, IIT Hyderabad
//
// This software is available under the BSD 4-Clause License. Please see LICENSE
// file in the top-level directory for more details.
//
#include "utils.h"
#include "IR2Vec.h"
#include <fstream>
#include <string>

using namespace llvm;
using namespace IR2Vec;

bool IR2Vec::fa;
bool IR2Vec::sym;
bool IR2Vec::printTime;
bool IR2Vec::collectIR;
std::string IR2Vec::vocab;
std::string IR2Vec::iname;
std::string IR2Vec::oname;
std::string IR2Vec::funcName;
char IR2Vec::level;
int IR2Vec::cls;
float IR2Vec::WO;
float IR2Vec::WA;
float IR2Vec::WT;
bool IR2Vec::debug;

std::unique_ptr<Module> IR2Vec::getLLVMIR() {
  SMDiagnostic err;
  static LLVMContext context;
  auto M = parseIRFile(iname, err, context);

  if (!M) {
    err.print(iname.c_str(), outs());
    exit(1);
  }
  return M;
}

void IR2Vec::collectDataFromVocab(std::map<std::string, Vector> &opcMap) {
  IR2VEC_DEBUG(errs() << "Reading from " + vocab + "\n");
  std::ifstream i(vocab);
  std::string delimiter = ":";
  for (std::string line; getline(i, line);) {
    std::string token = line.substr(0, line.find(delimiter));
    Vector rep;
    std::string vec = line.substr(line.find(delimiter) + 1, line.length());
    std::string val = vec.substr(vec.find("[") + 1, vec.find(", ") - 1);
    rep.push_back(stod(val));
    int pos = vec.find(", ");
    vec = vec.substr(pos + 1);
    for (int i = 1; i < DIM - 1; i++) {
      val = vec.substr(1, vec.find(", ") - 1);
      rep.push_back(stod(val));
      pos = vec.find(", ");
      vec = vec.substr(pos + 1);
    }
    val = vec.substr(1, vec.find("]") - 1);
    rep.push_back(stod(val));
    opcMap[token] = rep;
  }
}

void IR2Vec::scaleVector(Vector &vec, float factor) {
  for (unsigned i = 0; i < vec.size(); i++) {
    vec[i] = vec[i] * factor;
  }
}

// Function to get demangled function name
std::string IR2Vec::getDemagledName(const llvm::Function *function) {
  auto functionName = function->getName().str();
  std::size_t sz = 17;
  int status;
  char *const readable_name =
      __cxa_demangle(functionName.c_str(), 0, &sz, &status);
  auto demangledName =
      status == 0 ? std::string(readable_name) : std::string(functionName);
  free(readable_name);
  return demangledName;
}

// Function to get demanged instruction name
std::string IR2Vec::getDemagledName(const llvm::Instruction *instruction) {
<<<<<<< HEAD
    auto instructionName = instruction->getName().str();
    std::size_t sz = 17;
    int status;
    char *const readable_name =
        __cxa_demangle(instructionName.c_str(), 0, &sz, &status);
    auto demangledName =
        status == 0 ? std::string(readable_name) : std::string(instructionName);
    free(readable_name);
    return demangledName;
=======
  auto instructionName = instruction->getName().str();
  std::size_t sz = 17;
  int status;
  char *const readable_name =
      __cxa_demangle(instructionName.c_str(), 0, &sz, &status);
  auto demangledName =
      status == 0 ? std::string(readable_name) : std::string(instructionName);
  free(readable_name);
  return demangledName;
>>>>>>> a7d45635
}

// Function to get actual function name
char *IR2Vec::getActualName(llvm::Function *function) {
  auto functionName = function->getName().str();
  auto demangledName = getDemagledName(function);
  size_t Size = 1;
  char *Buf = static_cast<char *>(std::malloc(Size));
  const char *mangled = functionName.c_str();
  char *baseName;
  llvm::ItaniumPartialDemangler Mangler;
  if (Mangler.partialDemangle(mangled)) {
    baseName = &demangledName[0];
  } else {
    baseName = Mangler.getFunctionBaseName(Buf, &Size);
  }
  return baseName;
}

// Function to return updated res
std::string IR2Vec::updatedRes(IR2Vec::Vector tmp, llvm::Function *f,
                               llvm::Module *M) {
  std::string res = "";
  auto demangledName = getDemagledName(f);

  res += M->getSourceFileName() + "__" + demangledName + "\t";

  res += "=\t";
  for (auto i : tmp) {
    if ((i <= 0.0001 && i > 0) || (i < 0 && i >= -0.0001)) {
      i = 0;
    }
    res += std::to_string(i) + "\t";
  }

  return res;
}<|MERGE_RESOLUTION|>--- conflicted
+++ resolved
@@ -84,17 +84,6 @@
 
 // Function to get demanged instruction name
 std::string IR2Vec::getDemagledName(const llvm::Instruction *instruction) {
-<<<<<<< HEAD
-    auto instructionName = instruction->getName().str();
-    std::size_t sz = 17;
-    int status;
-    char *const readable_name =
-        __cxa_demangle(instructionName.c_str(), 0, &sz, &status);
-    auto demangledName =
-        status == 0 ? std::string(readable_name) : std::string(instructionName);
-    free(readable_name);
-    return demangledName;
-=======
   auto instructionName = instruction->getName().str();
   std::size_t sz = 17;
   int status;
@@ -104,7 +93,6 @@
       status == 0 ? std::string(readable_name) : std::string(instructionName);
   free(readable_name);
   return demangledName;
->>>>>>> a7d45635
 }
 
 // Function to get actual function name
