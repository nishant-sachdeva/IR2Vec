--- conflicted
+++ resolved
@@ -22,11 +22,8 @@
 
   build_sdist:
     runs-on: ubuntu-latest
-<<<<<<< HEAD
     container: ghcr.io/iith-compilers/manylinux2014-llvm/manylinux2014-llvm:x86-llvm19
-=======
-    container: ghcr.io/iith-compilers/manylinux2014-llvm/manylinux2014-llvm:x86-llvm18
->>>>>>> ca97bb26
+
     steps:
       - uses: actions/checkout@v3
 
