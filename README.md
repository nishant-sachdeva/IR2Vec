# IR2Vec
`IR2Vec` is a LLVM IR based framework to generate distributed representations for the source code in an unsupervised manner, which can be used to represent programs as input to solve machine learning tasks that take programs as inputs.

This repo contains the source code and relevant information described in the [paper](https://doi.org/10.1145/3418463) ([arXiv](https://arxiv.org/abs/1909.06228)).
Please see [here](https://compilers.cse.iith.ac.in/projects/ir2vec/) for more details.

> IR2Vec: LLVM IR Based Scalable Program Embeddings, S. VenkataKeerthy, Rohit Aggarwal, Shalini Jain, Maunendra Sankar Desarkar, Ramakrishna Upadrasta, and Y. N. Srikant

<<<<<<< HEAD
[![LLVM](https://img.shields.io/badge/LLVM-v14.0.0-blue)](https://github.com/llvm/llvm-project/releases/tag/llvmorg-14.0.1)
[![PyPI Version](https://img.shields.io/pypi/v/IR2Vec)](https://pypi.org/project/IR2Vec/)
=======
![LLVM](https://img.shields.io/badge/LLVM-v14.0.0-blue)
![PyPI Version](https://img.shields.io/pypi/v/your-package-name)
>>>>>>> bfbe79df
![Tests](https://github.com/IITH-Compilers/IR2Vec/workflows/Tests/badge.svg)
![Publish](https://github.com/IITH-Compilers/IR2Vec/workflows/Publish/badge.svg)
![pre-commit checks](https://github.com/IITH-Compilers/IR2Vec/workflows/pre-commit%20checks/badge.svg)

![Image](images/ir2vec.jpg)

## LLVM Version Archive

| LLVM Version | Branch |
| ------------ | ------ |
| LLVM 14.0.1 | [main](https://github.com/IITH-Compilers/IR2Vec) |
| LLVM 12.0.0 | [llvm12](https://github.com/IITH-Compilers/IR2Vec/tree/llvm12) |
| LLVM 10.0.1 | [llvm10](https://github.com/IITH-Compilers/IR2Vec/tree/llvm10) |
| LLVM 8.0.1 | [llvm8](https://github.com/IITH-Compilers/IR2Vec/tree/llvm8) |

## Table Of Contents
- [IR2Vec](#ir2vec)
    - [LLVM Version Archive](#llvm-version-archive)
    - [Table Of Contents](#table-of-contents)
    - [Installation](#installation)
<<<<<<< HEAD
    - [Requirements](#requirements)
    - [Binaries and Libraries - Artifacts](#binaries-and-libraries---artifacts)
=======
    - [Python](#python)
    - [Cpp](#cpp)
    - [Requirements](#requirements)
>>>>>>> bfbe79df
    - [Building from source](#building-from-source)
    - [Generating program representations](#generating-program-representations)
        - [Using Binary](#using-binary)
            - [Command-Line options](#command-line-options)
            - [Flow-Aware Embeddings](#flow-aware-embeddings)
            - [Symbolic Embeddings](#symbolic-embeddings)
<<<<<<< HEAD
            - [On-demand Flow-Aware Embeddings](#on-demand-flow-aware-embeddings)
            - [On-demand Symbolic Embeddings](#on-demand-symbolic-embeddings)
=======
>>>>>>> bfbe79df
    - [Using Libraries](#using-libraries)
    - [Using Python package (IR2Vec-Wheels)](#using-python-package-ir2vec-wheels)
    - [Binaries, Libraries and Wheels - Artifacts](#binaries-libraries-and-wheels---artifacts)
    - [Experiments](#experiments)
        - [Note](#note)
    - [Citation](#citation)
    - [Contributions](#contributions)
    - [License](#license)

## Installation
<<<<<<< HEAD
Install the Latest release of the Python package using:

```
pip install -U IR2Vec
```
However, building from source is also supported for which the requirements and steps are listed down below.

=======

`IR2Vec` can be installed in different ways to accommodate individual preferences and requirements effectively. You may select to install via a user-friendly Python wheel setup if you are a Python user, or opt for a C++ based installation if you are looking to integrate with a compiler pass or necessitate advanced control and enhanced integration capabilities. The detailed setup steps are mentioned in the following sections.

## Python

If you prefer working with Python, you can easily install `IR2Vec` using `pip`.

```
pip install -U ir2vec
```
Now, you can import and use IR2Vec in your Python projects. Make sure you have a good understanding of Python and its package management system.

We are actively working on improving the Python interfaces and providing better support. If you find any good-to-have interfaces that you may need for your use case missing, please feel free to raise a request.

## Cpp

If you're a C++ developer and require low-level control, optimization, or integration with C++ projects, you can build `IR2Vec` from source. First, ensure the below requirements are satisfied, then follow the steps mentioned in the [Building from source](#building-from-source) section.
>>>>>>> bfbe79df

## Requirements
* cmake (>= 3.13.4)
* GNU Make (4.2.1)
* LLVM (14.0.1) - [src](https://github.com/llvm/llvm-project/tree/release/14.x), [release](https://releases.llvm.org/download.html#14.0.0)
    * Support for latest LLVM versions would be added soon
* Eigen library (3.3.7)
* Python (3.6.7)
* Other python requirements
    * For training the vocabulary are available in [seed_embeddings/OpenKE/requirements.txt](./seed_embeddings/OpenKE/requirements.txt), and
    * For running experiments are available in [experiments/exp_requirements.yaml](./experiments/exp_requirements.yaml)
    * Conda/Anaconda based virtual environment is assumed

(Experiments are done on an Ubuntu 20.04 machine)


## Building from source
1. `mkdir build && cd build`
2. IR2Vec uses Eigen library. If your system already have Eigen (3.3.7) setup, you can skip this step.
    1. Download and extract the released version.
        * `wget https://gitlab.com/libeigen/eigen/-/archive/3.3.7/eigen-3.3.7.tar.gz`
        * `tar -xvzf eigen-3.3.7.tar.gz`
    2. `mkdir eigen-build && cd eigen-build`
    3. `cmake ../eigen-3.3.7 && make`
    4. `cd ../`
3. `cmake -DLT_LLVM_INSTALL_DIR=<path_to_LLVM_build_dir> -DEigen3_DIR=<path_to_eigen_build_dir> [-DCMAKE_INSTALL_PREFIX=<install_dir>] ../src`
4. `make [&& make install]`

This process would generate `ir2vec` binary under `build/bin` directory, `libIR2Vec.a` and `libIR2Vec.so` under `build/lib` directory.

To ensure the correctness, run `make verify-all`



## Generating program representations
`IR2Vec` can be used either as a stand-alone tool using binary or can be integrated with any third-party tools using libraries. Please see below for the usage
instructions.

### Using Binary
> ir2vec -\<mode\> -vocab \<seedEmbedding-file-path\> -o \<output-file\> -level \<p|f\> -class \<class-number\> -funcName=\<function-name\> \<input-ll-file\>

#### Command-Line options

- `mode` - can be one of `sym`/`fa`
    - `sym` denotes Symbolic representation
    - `fa` denotes Flow-Aware representation
- `vocab`  - the path to the seed embeddings file
-  `o` - file in which the embeddings are to be appended;     (Note : If  file doesn’t exist, new file would be created, else embeddings would be appended)
- `level` - can be one of chars `p`/`f`.
    - `p` denotes `program level` encoding
    - `f` denotes `function level` encoding
- `class` - non-mandatory argument. Used for the purpose of mentioning class labels for *classification tasks* (To be used with the `level p`). Defaults to *-1*.  When, not equal to -1, the pass prints `class-number` followed by the corresponding  embeddings
- `funcName` - also a non-mandatory argument. Used for generating embeddings only for the functions with given name. `level` should be `f` while using this option

Please use `--help` for further details.

**Format of the output embeddings in `output_file`**
- If the `level` is `p`:

>     <class-number> <Embeddings>
*class-number would be printed only if it is not -1*

 - If the `level` is `f`

>     <function-name> = <Embeddings>

#### Flow-Aware Embeddings
For all functions
* `` ir2vec -fa -vocab vocabulary/seedEmbeddingVocab-llvm14.txt -o <output_file> -level <p|f>  -class <class-number> <input_ll_file>``

For a specific function
* `` ir2vec -fa -vocab vocabulary/seedEmbeddingVocab-llvm14.txt -o <output_file> -level f  -class <class-number> -funcName=\<function-name\><input_ll_file>``

#### Symbolic Embeddings
For all functions
 * `` ir2vec -sym -vocab vocabulary/seedEmbeddingVocab-llvm14.txt -o <output_file> -level <p|f> -class <class-number> <input_ll_file>``
For a specific function
 * `` ir2vec -sym -vocab vocabulary/seedEmbeddingVocab-llvm14.txt -o <output_file> -level f -class <class-number> -funcName=\<function-name\> <input_ll_file>``

## Using Libraries
The libraries can be installed by passing the installation location to the `CMAKE_INSTALL_PREFIX` flag during `cmake` followed by `make install`.
The interfaces are available in [`IR2Vec.h`](./src/include/IR2Vec.h). External projects that would like to use `IR2Vec` can access the functionality
using these exposed interfaces on including `IR2Vec.h` from the installed location after linking statically or dynamically.

* If the project does not use LLVM, LLVM dependencies have to be linked and included separately.
* Please ensure that the IR2Vec libraries are compiled with compatible LLVM.
   * If you are getting errors, please recompile IR2Vec by passing the current LLVM install directory path to `LT_LLVM_INSTALL_DIR` during cmake.

The following template can be used to link IR2vec libraries on a cmake based project.

```cmake
set(IR2VEC_INSTALL_DIR "" CACHE PATH "IR2Vec installation directory")
include_directories("${IR2VEC_INSTALL_DIR}/include")
target_link_libraries(<your_executable_or_library> PUBLIC ${IR2VEC_INSTALL_DIR}/lib/<libIR2Vec.a or libIR2Vec.so>)
```

And then pass the location of IR2Vec's install prefix to `DIR2VEC_INSTALL_DIR` during cmake.

The following example snippet shows how to query the exposed vector representations.

```c++
#include "IR2Vec.h"

// Creating object to generate FlowAware representation
auto ir2vec =
      IR2Vec::Embeddings(<LLVM Module>, IR2Vec::IR2VecMode::FlowAware,
                         "./vocabulary/seedEmbeddingVocab-llvm14.txt");

// Getting Instruction vectors corresponding to the instructions in <LLVM Module>
auto instVecMap = ir2vec.getInstVecMap();
// Access the generated vectors
for (auto instVec : instVecMap) {
    outs() << "Instruction : ";
    instVec.first->print(outs());
    outs() << ": ";

    for (auto val : instVec.second)
      outs() << val << "\t";
}

// Getting vectors corresponding to the functions in <LLVM Module>
auto funcVecMap = ir2vec.getFunctionVecMap();
// Access the generated vectors
for (auto funcVec : funcVecMap) {
    outs() << "Function : " << funcVec.first->getName() << "\n";
    for (auto val : funcVec.second)
      outs() << val << "\t";
  }

// Getting the program vector
auto pgmVec = ir2vec.getProgramVector();
// Access the generated vector
for (auto val : pgmVec)
    outs() << val << "\t";
```

<<<<<<< HEAD

=======
>>>>>>> bfbe79df
## Using Python package (IR2Vec-Wheels)
- Input:
  - .ll/.bc file for which embeddings are needed
  - `fa` -> Flow-Aware Encoddings; `sym` -> Symbolic Encodings
  - `p` -> program level; `f` -> function level
- Output:
    - A dictionary containing:
        - `Instruction_Dict`: Key: Instruction[String]; Value : Embedding Vector
        - `Function_Dict`: Key: Function name[String]; Value : Embedding Vector
        - `Program_List`: Program/Module Name[String]; Embedding Vector
        - `Message`: [String] Appropriate debug message.
        - `Status`: [Bool] True if everything went fine else False
- The following code snippet contains an example to demonstrate the usage of the package.

```python
<<<<<<< HEAD
import IR2Vec

initObj = IR2Vec.initEmbedding(full_path, "fa", "p")
progVector1 = IR2Vec.getProgramVector(initObj)
functionVectorMap1 = IR2Vec.getFunctionVectors(initObj)
instructionVectorsMap1 = IR2Vec.getInstructionVectors(initObj)

progVector2 = initObj.getProgramVector()
functionVectorMap2 = initObj.getFunctionVectors()
instructionVectorMap2 = initObj.getInstructionVectors()

for fun, funcObj in functionVectorMap.items():
    assert fun == funcObj["demangledName"]

    functionOutput1 = IR2Vec.getFunctionVectors(
        initObj,
        funcObj["actualName"],
    )

    functionOutput2 = initObj.getFunctionVectors(
        funcObj["actualName"]
    )

    assert(
        functionOutput1[fun]["vector"] == pytest.approx(
            functionOutput2[fun]["vector"], abs=ABS_ACCURACY
        )
    )

    assert(
        funcObj["vector"] == pytest.approx(functionOutput1[fun]["vector"], abs=ABS_ACCURACY)
    )
=======
import IR2Vec as i2v

emb = i2v.generateEmbeddings("/path/to/file.ll", "fa", "f")

if emb["Status"]:
    for x in emb["Function_Dict"]:
        print("key: ", x)
        print("Value: ", emb["Function_Dict"][x])
    print("\n\n")
    print(emb["Instruction_Dict"].keys())
else:
    print(emb["Message"])
>>>>>>> bfbe79df

```
## Binaries, Libraries and Wheels - Artifacts
Binaries, Libraries (.a and .so), and whl files are autogenerated for every relevant check-in using GitHub Actions. Such generated artifacts are tagged along with the successful runs of [`Publish`](https://github.com/IITH-Compilers/IR2Vec/actions?query=workflow%3APublish) and [`Build Wheels`](https://github.com/IITH-Compilers/IR2Vec/actions/workflows/wheel.yml) actions.

## Experiments

### Note
<code> The results mentioned in the experiment's scripts/the published version are not updated for this branch. The experimental results for this branch would be different when compared to the published version. For comparison, use the release corresponding to [v0.1.0](https://github.com/IITH-Compilers/IR2Vec/releases/tag/v0.1.0). </code>

* [Device Mapping](./experiments/Device_Mapping)
* [Thread Coarsening](./experiments/Thread_Coarsening)
* [OOV](./experiments/Out_Of_Vocabulary)
* [Time Taken](./experiments/TimeTaken)

## Citation
```
@article{VenkataKeerthy-2020-IR2Vec,
author = {VenkataKeerthy, S. and Aggarwal, Rohit and Jain, Shalini and Desarkar, Maunendra Sankar and Upadrasta, Ramakrishna and Srikant, Y. N.},
title = {{IR2Vec: LLVM IR Based Scalable Program Embeddings}},
year = {2020},
issue_date = {December 2020},
publisher = {Association for Computing Machinery},
address = {New York, NY, USA},
volume = {17},
number = {4},
issn = {1544-3566},
url = {https://doi.org/10.1145/3418463},
doi = {10.1145/3418463},
journal = {ACM Trans. Archit. Code Optim.},
month = dec,
articleno = {32},
numpages = {27},
keywords = {heterogeneous systems, representation learning, compiler optimizations, LLVM, intermediate representations}
}
```
## Contributions
Please feel free to raise issues to file a bug, pose a question, or initiate any related discussions. Pull requests are welcome :)

## License
IR2Vec is released under a BSD 4-Clause License. See the LICENSE file for more details.<|MERGE_RESOLUTION|>--- conflicted
+++ resolved
@@ -6,13 +6,8 @@
 
 > IR2Vec: LLVM IR Based Scalable Program Embeddings, S. VenkataKeerthy, Rohit Aggarwal, Shalini Jain, Maunendra Sankar Desarkar, Ramakrishna Upadrasta, and Y. N. Srikant
 
-<<<<<<< HEAD
 [![LLVM](https://img.shields.io/badge/LLVM-v14.0.0-blue)](https://github.com/llvm/llvm-project/releases/tag/llvmorg-14.0.1)
 [![PyPI Version](https://img.shields.io/pypi/v/IR2Vec)](https://pypi.org/project/IR2Vec/)
-=======
-![LLVM](https://img.shields.io/badge/LLVM-v14.0.0-blue)
-![PyPI Version](https://img.shields.io/pypi/v/your-package-name)
->>>>>>> bfbe79df
 ![Tests](https://github.com/IITH-Compilers/IR2Vec/workflows/Tests/badge.svg)
 ![Publish](https://github.com/IITH-Compilers/IR2Vec/workflows/Publish/badge.svg)
 ![pre-commit checks](https://github.com/IITH-Compilers/IR2Vec/workflows/pre-commit%20checks/badge.svg)
@@ -33,25 +28,17 @@
     - [LLVM Version Archive](#llvm-version-archive)
     - [Table Of Contents](#table-of-contents)
     - [Installation](#installation)
-<<<<<<< HEAD
+
     - [Requirements](#requirements)
     - [Binaries and Libraries - Artifacts](#binaries-and-libraries---artifacts)
-=======
-    - [Python](#python)
-    - [Cpp](#cpp)
-    - [Requirements](#requirements)
->>>>>>> bfbe79df
     - [Building from source](#building-from-source)
     - [Generating program representations](#generating-program-representations)
         - [Using Binary](#using-binary)
             - [Command-Line options](#command-line-options)
             - [Flow-Aware Embeddings](#flow-aware-embeddings)
             - [Symbolic Embeddings](#symbolic-embeddings)
-<<<<<<< HEAD
             - [On-demand Flow-Aware Embeddings](#on-demand-flow-aware-embeddings)
             - [On-demand Symbolic Embeddings](#on-demand-symbolic-embeddings)
-=======
->>>>>>> bfbe79df
     - [Using Libraries](#using-libraries)
     - [Using Python package (IR2Vec-Wheels)](#using-python-package-ir2vec-wheels)
     - [Binaries, Libraries and Wheels - Artifacts](#binaries-libraries-and-wheels---artifacts)
@@ -62,33 +49,12 @@
     - [License](#license)
 
 ## Installation
-<<<<<<< HEAD
 Install the Latest release of the Python package using:
 
 ```
 pip install -U IR2Vec
 ```
 However, building from source is also supported for which the requirements and steps are listed down below.
-
-=======
-
-`IR2Vec` can be installed in different ways to accommodate individual preferences and requirements effectively. You may select to install via a user-friendly Python wheel setup if you are a Python user, or opt for a C++ based installation if you are looking to integrate with a compiler pass or necessitate advanced control and enhanced integration capabilities. The detailed setup steps are mentioned in the following sections.
-
-## Python
-
-If you prefer working with Python, you can easily install `IR2Vec` using `pip`.
-
-```
-pip install -U ir2vec
-```
-Now, you can import and use IR2Vec in your Python projects. Make sure you have a good understanding of Python and its package management system.
-
-We are actively working on improving the Python interfaces and providing better support. If you find any good-to-have interfaces that you may need for your use case missing, please feel free to raise a request.
-
-## Cpp
-
-If you're a C++ developer and require low-level control, optimization, or integration with C++ projects, you can build `IR2Vec` from source. First, ensure the below requirements are satisfied, then follow the steps mentioned in the [Building from source](#building-from-source) section.
->>>>>>> bfbe79df
 
 ## Requirements
 * cmake (>= 3.13.4)
@@ -225,10 +191,6 @@
     outs() << val << "\t";
 ```
 
-<<<<<<< HEAD
-
-=======
->>>>>>> bfbe79df
 ## Using Python package (IR2Vec-Wheels)
 - Input:
   - .ll/.bc file for which embeddings are needed
@@ -244,7 +206,6 @@
 - The following code snippet contains an example to demonstrate the usage of the package.
 
 ```python
-<<<<<<< HEAD
 import IR2Vec
 
 initObj = IR2Vec.initEmbedding(full_path, "fa", "p")
@@ -277,20 +238,6 @@
     assert(
         funcObj["vector"] == pytest.approx(functionOutput1[fun]["vector"], abs=ABS_ACCURACY)
     )
-=======
-import IR2Vec as i2v
-
-emb = i2v.generateEmbeddings("/path/to/file.ll", "fa", "f")
-
-if emb["Status"]:
-    for x in emb["Function_Dict"]:
-        print("key: ", x)
-        print("Value: ", emb["Function_Dict"][x])
-    print("\n\n")
-    print(emb["Instruction_Dict"].keys())
-else:
-    print(emb["Message"])
->>>>>>> bfbe79df
 
 ```
 ## Binaries, Libraries and Wheels - Artifacts
